--- conflicted
+++ resolved
@@ -4,8 +4,6 @@
 
 use crate::sql::arrow_sql_gen::postgres::rows_to_arrow;
 use crate::sql::arrow_sql_gen::postgres::schema::pg_data_type_to_arrow_type;
-<<<<<<< HEAD
-=======
 use crate::sql::arrow_sql_gen::postgres::schema::ParseContext;
 use crate::util::handle_unsupported_type_error;
 use crate::util::schema::SchemaValidator;
@@ -13,7 +11,6 @@
 use arrow::datatypes::Schema;
 use arrow::datatypes::SchemaRef;
 use arrow_schema::DataType;
->>>>>>> 3c387588
 use async_stream::stream;
 use bb8_postgres::tokio_postgres::types::ToSql;
 use bb8_postgres::PostgresConnectionManager;
@@ -35,11 +32,7 @@
 use super::DbConnection;
 use super::Result;
 
-<<<<<<< HEAD
-const SCHEMA_QUERY: &str = r#"
-=======
 const SCHEMA_QUERY: &str = r"
->>>>>>> 3c387588
 WITH custom_type_details AS (
 SELECT 
 t.typname,
@@ -123,24 +116,20 @@
 AND c.table_name = $2
 ORDER BY 
 c.ordinal_position;
-<<<<<<< HEAD
-"#;
-
-const SCHEMAS_QUERY: &str = r#"
+";
+
+const SCHEMAS_QUERY: &str = "
 SELECT nspname AS schema_name
 FROM pg_namespace
 WHERE nspname NOT IN ('pg_catalog', 'information_schema')
   AND nspname !~ '^pg_toast';
-"#;
-
-const TABLES_QUERY: &str = r#"
+";
+
+const TABLES_QUERY: &str = "
 SELECT tablename
 FROM pg_tables
 WHERE schemaname = $1;
-"#;
-=======
 ";
->>>>>>> 3c387588
 
 #[derive(Debug, Snafu)]
 pub enum PostgresError {
@@ -280,14 +269,6 @@
             let nullable_str = row.get::<usize, String>(2);
             let nullable = nullable_str == "YES";
             let type_details = row.get::<usize, Option<serde_json::Value>>(3);
-<<<<<<< HEAD
-            let arrow_type = pg_data_type_to_arrow_type(&pg_type, type_details)
-                .boxed()
-                .context(super::UnableToGetSchemaSnafu)?;
-            fields.push(Field::new(column_name, arrow_type, nullable));
-        }
-
-=======
             let mut context =
                 ParseContext::new().with_unsupported_type_action(self.unsupported_type_action);
 
@@ -310,7 +291,6 @@
             fields.push(Field::new(column_name, arrow_type, nullable));
         }
 
->>>>>>> 3c387588
         let schema = Arc::new(Schema::new(fields));
         Ok(schema)
     }
