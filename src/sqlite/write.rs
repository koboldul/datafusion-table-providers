use std::{any::Any, fmt, sync::Arc};

use async_trait::async_trait;
use datafusion::arrow::{array::RecordBatch, datatypes::SchemaRef};
use datafusion::{
    catalog::Session,
    common::Constraints,
    datasource::{TableProvider, TableType},
    error::DataFusionError,
    execution::{SendableRecordBatchStream, TaskContext},
    logical_expr::{dml::InsertOp, Expr},
    physical_plan::{
        insert::{DataSink, DataSinkExec},
        metrics::MetricsSet,
        DisplayAs, DisplayFormatType, ExecutionPlan,
    },
};
use futures::StreamExt;
use snafu::prelude::*;

use crate::util::{
    constraints,
    on_conflict::OnConflict,
    retriable_error::{check_and_mark_retriable_error, to_retriable_data_write_error},
};

use super::{to_datafusion_error, Sqlite};

#[derive(Debug, Clone)]
pub struct SqliteTableWriter {
    pub read_provider: Arc<dyn TableProvider>,
    sqlite: Arc<Sqlite>,
    on_conflict: Option<OnConflict>,
}

impl SqliteTableWriter {
    pub fn create(
        read_provider: Arc<dyn TableProvider>,
        sqlite: Sqlite,
        on_conflict: Option<OnConflict>,
    ) -> Arc<Self> {
        Arc::new(Self {
            read_provider,
            sqlite: Arc::new(sqlite),
            on_conflict,
        })
    }

    pub fn sqlite(&self) -> Arc<Sqlite> {
        Arc::clone(&self.sqlite)
    }
}

#[async_trait]
impl TableProvider for SqliteTableWriter {
    fn as_any(&self) -> &dyn Any {
        self
    }

    fn schema(&self) -> SchemaRef {
        self.read_provider.schema()
    }

    fn table_type(&self) -> TableType {
        TableType::Base
    }

    fn constraints(&self) -> Option<&Constraints> {
        Some(self.sqlite.constraints())
    }

    async fn scan(
        &self,
        state: &dyn Session,
        projection: Option<&Vec<usize>>,
        filters: &[Expr],
        limit: Option<usize>,
    ) -> datafusion::error::Result<Arc<dyn ExecutionPlan>> {
        self.read_provider
            .scan(state, projection, filters, limit)
            .await
    }

    async fn insert_into(
        &self,
        _state: &dyn Session,
        input: Arc<dyn ExecutionPlan>,
<<<<<<< HEAD
        op: InsertOp,
=======
        overwrite: InsertOp,
>>>>>>> 3c387588
    ) -> datafusion::error::Result<Arc<dyn ExecutionPlan>> {
        Ok(Arc::new(DataSinkExec::new(
            input,
            Arc::new(SqliteDataSink::new(
                Arc::clone(&self.sqlite),
                op == InsertOp::Overwrite,
                self.on_conflict.clone(),
                self.schema(),
            )),
            None,
        )) as _)
    }
}

#[derive(Clone)]
struct SqliteDataSink {
    sqlite: Arc<Sqlite>,
    overwrite: InsertOp,
    on_conflict: Option<OnConflict>,
    schema: SchemaRef,
}

#[async_trait]
impl DataSink for SqliteDataSink {
    fn as_any(&self) -> &dyn Any {
        self
    }

    fn metrics(&self) -> Option<MetricsSet> {
        None
    }

    fn schema(&self) -> &SchemaRef {
        &self.schema
    }

    async fn write_all(
        &self,
        data: SendableRecordBatchStream,
        _context: &Arc<TaskContext>,
    ) -> datafusion::common::Result<u64> {
        let (batch_tx, mut batch_rx) = tokio::sync::mpsc::channel::<RecordBatch>(1);

        // Since the main task/stream can be dropped or fail, we use a oneshot channel to signal that all data is received and we should commit the transaction
        let (notify_commit_transaction, mut on_commit_transaction) =
            tokio::sync::oneshot::channel();

        let mut db_conn = self
            .sqlite
            .connect()
            .await
            .map_err(to_retriable_data_write_error)?;
        let sqlite_conn =
            Sqlite::sqlite_conn(&mut db_conn).map_err(to_retriable_data_write_error)?;

        let constraints = self.sqlite.constraints().clone();
        let mut data = data;
        let task = tokio::spawn(async move {
            let mut num_rows: u64 = 0;
            while let Some(data_batch) = data.next().await {
                let data_batch = data_batch.map_err(check_and_mark_retriable_error)?;
                num_rows += u64::try_from(data_batch.num_rows()).map_err(|e| {
                    DataFusionError::Execution(format!("Unable to convert num_rows() to u64: {e}"))
                })?;

                constraints::validate_batch_with_constraints(&[data_batch.clone()], &constraints)
                    .await
                    .context(super::ConstraintViolationSnafu)
                    .map_err(to_datafusion_error)?;

                batch_tx.send(data_batch).await.map_err(|err| {
                    DataFusionError::Execution(format!("Error sending data batch: {err}"))
                })?;
            }

            if notify_commit_transaction.send(()).is_err() {
                return Err(DataFusionError::Execution(
                    "Unable to send message to commit transaction to SQLite writer.".to_string(),
                ));
            };

            // Drop the sender to signal the receiver that no more data is coming
            drop(batch_tx);

            Ok::<_, DataFusionError>(num_rows)
        });

        let overwrite = self.overwrite;
        let sqlite = Arc::clone(&self.sqlite);
        let on_conflict = self.on_conflict.clone();
        sqlite_conn
            .conn
            .call(move |conn| {
                let transaction = conn.transaction()?;

                if matches!(overwrite, InsertOp::Overwrite) {
                    sqlite.delete_all_table_data(&transaction)?;
                }

                while let Some(data_batch) = batch_rx.blocking_recv() {
                    if data_batch.num_rows() > 0 {
                        sqlite.insert_batch(&transaction, data_batch, on_conflict.as_ref())?;
                    }
                }

                if on_commit_transaction.try_recv().is_err() {
                    return Err(tokio_rusqlite::Error::Other(
                        "No message to commit transaction has been received.".into(),
                    ));
                }

                transaction.commit()?;

                Ok(())
            })
            .await
            .context(super::UnableToInsertIntoTableAsyncSnafu)
<<<<<<< HEAD
            .map_err(to_retriable_data_write_error)?;
=======
            .map_err(|e| {
                if let super::Error::UnableToInsertIntoTableAsync {
                    source:
                        tokio_rusqlite::Error::Rusqlite(rusqlite::Error::SqliteFailure(
                            rusqlite::ffi::Error {
                                code: rusqlite::ffi::ErrorCode::DiskFull,
                                ..
                            },
                            _,
                        )),
                } = e
                {
                    DataFusionError::External(super::Error::DiskFull {}.into())
                } else {
                    to_retriable_data_write_error(e)
                }
            })?;
>>>>>>> 3c387588

        let num_rows = task.await.map_err(to_retriable_data_write_error)??;

        Ok(num_rows)
    }
}

impl SqliteDataSink {
<<<<<<< HEAD
    fn new(
        sqlite: Arc<Sqlite>,
        overwrite: bool,
        on_conflict: Option<OnConflict>,
        schema: SchemaRef,
    ) -> Self {
=======
    fn new(sqlite: Arc<Sqlite>, overwrite: InsertOp, on_conflict: Option<OnConflict>) -> Self {
>>>>>>> 3c387588
        Self {
            sqlite,
            overwrite,
            on_conflict,
            schema,
        }
    }
}

impl std::fmt::Debug for SqliteDataSink {
    fn fmt(&self, f: &mut std::fmt::Formatter) -> std::fmt::Result {
        write!(f, "SqliteDataSink")
    }
}

impl DisplayAs for SqliteDataSink {
    fn fmt_as(&self, _t: DisplayFormatType, f: &mut fmt::Formatter) -> std::fmt::Result {
        write!(f, "SqliteDataSink")
    }
}

#[cfg(test)]
mod tests {
    use std::{collections::HashMap, sync::Arc};

    use datafusion::arrow::{
        array::{Int64Array, RecordBatch, StringArray},
        datatypes::{DataType, Schema},
    };
    use datafusion::{
        catalog::TableProviderFactory,
        common::{Constraints, TableReference, ToDFSchema},
        execution::context::SessionContext,
        logical_expr::{dml::InsertOp, CreateExternalTable},
        physical_plan::collect,
    };

    use crate::sqlite::SqliteTableProviderFactory;
    use crate::util::test::MockExec;

    #[tokio::test]
    #[allow(clippy::unreadable_literal)]
    async fn test_round_trip_sqlite() {
        let schema = Arc::new(Schema::new(vec![
            datafusion::arrow::datatypes::Field::new("time_in_string", DataType::Utf8, false),
            datafusion::arrow::datatypes::Field::new("time_int", DataType::Int64, false),
        ]));
        let df_schema = ToDFSchema::to_dfschema_ref(Arc::clone(&schema)).expect("df schema");
        let external_table = CreateExternalTable {
            schema: df_schema,
            name: TableReference::bare("test_table"),
            location: String::new(),
            file_type: String::new(),
            table_partition_cols: vec![],
            if_not_exists: true,
            definition: None,
            order_exprs: vec![],
            unbounded: false,
            options: HashMap::new(),
            constraints: Constraints::empty(),
            column_defaults: HashMap::default(),
<<<<<<< HEAD
            temporary: true,
=======
            temporary: false,
>>>>>>> 3c387588
        };
        let ctx = SessionContext::new();
        let table = SqliteTableProviderFactory::default()
            .create(&ctx.state(), &external_table)
            .await
            .expect("table should be created");

        let arr1 = StringArray::from(vec![
            "1970-01-01",
            "2012-12-01T11:11:11Z",
            "2012-12-01T11:11:12Z",
        ]);
        let arr3 = Int64Array::from(vec![0, 1354360271, 1354360272]);
        let data = RecordBatch::try_new(Arc::clone(&schema), vec![Arc::new(arr1), Arc::new(arr3)])
            .expect("data should be created");

        let exec = MockExec::new(vec![Ok(data)], schema);

        let insertion = table
            .insert_into(&ctx.state(), Arc::new(exec), InsertOp::Append)
            .await
            .expect("insertion should be successful");

        collect(insertion, ctx.task_ctx())
            .await
            .expect("insert successful");
    }
}<|MERGE_RESOLUTION|>--- conflicted
+++ resolved
@@ -85,11 +85,7 @@
         &self,
         _state: &dyn Session,
         input: Arc<dyn ExecutionPlan>,
-<<<<<<< HEAD
         op: InsertOp,
-=======
-        overwrite: InsertOp,
->>>>>>> 3c387588
     ) -> datafusion::error::Result<Arc<dyn ExecutionPlan>> {
         Ok(Arc::new(DataSinkExec::new(
             input,
@@ -207,9 +203,6 @@
             })
             .await
             .context(super::UnableToInsertIntoTableAsyncSnafu)
-<<<<<<< HEAD
-            .map_err(to_retriable_data_write_error)?;
-=======
             .map_err(|e| {
                 if let super::Error::UnableToInsertIntoTableAsync {
                     source:
@@ -227,7 +220,6 @@
                     to_retriable_data_write_error(e)
                 }
             })?;
->>>>>>> 3c387588
 
         let num_rows = task.await.map_err(to_retriable_data_write_error)??;
 
@@ -236,16 +228,12 @@
 }
 
 impl SqliteDataSink {
-<<<<<<< HEAD
     fn new(
         sqlite: Arc<Sqlite>,
-        overwrite: bool,
+        overwrite: InsertOp,
         on_conflict: Option<OnConflict>,
         schema: SchemaRef,
     ) -> Self {
-=======
-    fn new(sqlite: Arc<Sqlite>, overwrite: InsertOp, on_conflict: Option<OnConflict>) -> Self {
->>>>>>> 3c387588
         Self {
             sqlite,
             overwrite,
@@ -307,11 +295,7 @@
             options: HashMap::new(),
             constraints: Constraints::empty(),
             column_defaults: HashMap::default(),
-<<<<<<< HEAD
-            temporary: true,
-=======
             temporary: false,
->>>>>>> 3c387588
         };
         let ctx = SessionContext::new();
         let table = SqliteTableProviderFactory::default()
