--- conflicted
+++ resolved
@@ -8,49 +8,35 @@
 description = "Extend the capabilities of DataFusion to support additional data sources via implementations of the `TableProvider` trait."
 
 [dependencies]
-<<<<<<< HEAD
+arrow = "54.2.1"
+arrow-array = { version = "54.2.1", optional = true }
 arrow-flight = { version = "54.2.1", optional = true, features = [
   "flight-sql-experimental",
   "tls",
 ] }
+arrow-schema = { version = "54.2.1", optional = true, features = ["serde"] }
+arrow-json = "54.2.1"
 arrow-odbc = { version = "=15.1.1", optional = true }
 async-stream = { version = "0.3", optional = true }
 async-trait = "0.1"
+base64 = { version = "0.22.1", optional = true }
 bb8 = { version = "0.9", optional = true }
 bb8-postgres = { version = "0.9", optional = true }
 bigdecimal = "0.4"
 byteorder = "1.5.0"
+bytes = { version = "1.7.1", optional = true }
+byte-unit = { version = "5.1.4", optional = true }
 chrono = "0.4"
 dashmap = "6.1.0"
 datafusion = { version = "45", default-features = false }
+datafusion-expr = { version = "45", optional = true }
 datafusion-federation = { version = "=0.3.6", features = [
   "sql",
 ], optional = true }
+datafusion-physical-expr = { version = "45", optional = true }
+datafusion-physical-plan = { version = "45", optional = true }
 datafusion-proto = { version = "45", optional = true }
 duckdb = { version = "=1.2.0", features = [
-=======
-arrow = "53"
-arrow-array = { version = "53", optional = true }
-arrow-flight = { version = "53", optional = true, features = ["flight-sql-experimental", "tls"] }
-arrow-schema = { version = "53", optional = true, features = ["serde"] }
-arrow-json = "53"
-async-stream = { version = "0.3.5", optional = true }
-async-trait = "0.1.80"
-num-bigint = "0.4.4"
-base64 = { version = "0.22.1", optional = true }
-bytes = { version = "1.7.1", optional = true }
-byte-unit = { version = "5.1.4", optional = true }
-bigdecimal = "0.4.5"
-byteorder = "1.5.0"
-# pending next arrow-rs release which resolves chrono's quarter() conflict https://github.com/apache/arrow-rs/commit/2fddf85afcd20110ce783ed5b4cdeb82293da30b 
-chrono = "=0.4.39"
-datafusion = "43"
-datafusion-expr = { version = "43", optional = true }
-datafusion-physical-expr = { version = "43", optional = true }
-datafusion-physical-plan = { version = "43", optional = true }
-datafusion-proto = { version = "43", optional = true }
-duckdb = { version = "1", features = [
->>>>>>> 3c387588
   "bundled",
   "r2d2",
   "vtab",
@@ -60,7 +46,6 @@
 libduckdb-sys = { version = "=1.2.0", optional = true }
 dyn-clone = { version = "1.0", optional = true }
 fallible-iterator = "0.3.0"
-<<<<<<< HEAD
 fundu = "2.0.1"
 futures = "0.3"
 geo-types = "0.7"
@@ -75,24 +60,6 @@
 num-bigint = "0.4"
 odbc-api = { version = "11.1", optional = true }
 pem = { version = "3.0.4", optional = true }
-=======
-futures = "0.3.30"
-mysql_async = { version = "0.34.1", features = ["native-tls-tls", "chrono"], optional = true }
-prost = { version = "0.13.2", optional = true }
-rand = "0.8.5"
-r2d2 = { version = "0.8.10", optional = true }
-rusqlite = { version = "0.31.0", optional = true }
-sea-query = { git = "https://github.com/spiceai/sea-query.git", rev = "213b6b876068f58159ebdd5852604a021afaebf9", features = ["backend-sqlite", "backend-postgres", "postgres-array", "with-rust_decimal", "with-bigdecimal", "with-time", "with-chrono"] }
-secrecy = "0.8.0"
-serde = { version = "1.0.209", features = ["derive"] }
-serde_json = "1.0.124"
-snafu = "0.8.3"
-time = "0.3.36"
-tokio = { version = "1.38.0", features = ["macros", "fs"] }
-tokio-postgres = { version = "0.7.10", features = ["with-chrono-0_4", "with-uuid-1", "with-serde_json-1", "with-geo-types-0_7"], optional = true }
-tracing = "0.1.40"
-uuid = { version = "1.9.1", optional = true }
->>>>>>> 3c387588
 postgres-native-tls = { version = "0.5.0", optional = true }
 prost = { version = "0.13", optional = true }
 r2d2 = { version = "0.8", optional = true }
@@ -126,7 +93,6 @@
 ] }
 tracing = "0.1"
 trust-dns-resolver = "0.23.2"
-<<<<<<< HEAD
 url = "2.5.4"
 uuid = { version = "1.11", optional = true }
 
@@ -150,46 +116,17 @@
   "dep:uuid",
   "dep:dyn-clone",
   "dep:async-stream",
+  "dep:arrow-schema",
+  "dep:byte-unit",
 ]
 duckdb-federation = ["duckdb", "federation"]
 federation = ["dep:datafusion-federation"]
-=======
-url = "2.5.1"
-pem = { version = "3.0.4", optional = true }
-tokio-rusqlite = { version = "0.5.1", optional = true }
-tonic = { version = "0.12.2", optional = true }
-datafusion-federation = "0.1"
-datafusion-federation-sql = { git = "https://github.com/spiceai/datafusion-federation.git", rev = "a889f4bd47cba6b96d24a63a03891c64dadb6e15" }
-itertools = "0.13.0"
-dyn-clone = { version = "1.0.17", optional = true }
-geo-types = "0.7.13"
-fundu = "2.0.1"
-
-[dev-dependencies]
-anyhow = "1.0.86"
-bollard = "0.16.1"
-rand = "0.8.5"
-reqwest = "0.12.5"
-secrecy = "0.8.0"
-tracing-subscriber = { version = "0.3.18", features = ["env-filter"] }
-test-log = { version = "0.2.16", features = ["trace"] }
-rstest = "0.22.0"
-geozero = { version = "0.13.0", features = ["with-wkb"] }
-tokio-stream = { version = "0.1.15", features = ["net"] }
-insta = { version = "1.40.0", features = ["filters"] }
-
-[features]
-mysql = ["dep:mysql_async", "dep:async-stream"]
-postgres = ["dep:tokio-postgres", "dep:uuid", "dep:postgres-native-tls", "dep:bb8", "dep:bb8-postgres", "dep:native-tls", "dep:pem", "dep:async-stream", "dep:arrow-schema"]
-sqlite = ["dep:rusqlite", "dep:tokio-rusqlite", "dep:arrow-schema"]
-duckdb = ["dep:duckdb", "dep:r2d2", "dep:uuid", "dep:dyn-clone", "dep:async-stream", "dep:arrow-schema", "dep:byte-unit"]
->>>>>>> 3c387588
 flight = [
   "dep:arrow-flight",
   "datafusion/serde",
   "dep:datafusion-proto",
-<<<<<<< HEAD
   "dep:serde",
+  "dep:prost",
   "dep:tonic",
 ]
 mysql = ["dep:mysql_async", "dep:async-stream"]
@@ -205,31 +142,14 @@
   "dep:native-tls",
   "dep:pem",
   "dep:async-stream",
+  "dep:arrow-schema",
 ]
 postgres-federation = ["postgres", "federation"]
-sqlite = ["dep:rusqlite", "dep:tokio-rusqlite"]
+sqlite = ["dep:rusqlite", "dep:tokio-rusqlite", "dep:arrow-schema"]
 sqlite-federation = ["sqlite", "federation"]
 sqlite-bundled = ["sqlite", "rusqlite/bundled"]
 
 [[example]]
 name = "odbc_sqlite"
 path = "examples/odbc_sqlite.rs"
-required-features = ["sqlite", "odbc"]
-=======
-  "dep:prost",
-  "dep:tonic",
-]
-duckdb-federation = ["duckdb"]
-sqlite-federation = ["sqlite"]
-postgres-federation = ["postgres"]
-
-[patch.crates-io]
-datafusion-federation = { git = "https://github.com/spiceai/datafusion-federation.git", rev = "a889f4bd47cba6b96d24a63a03891c64dadb6e15" }
-duckdb = { git = "https://github.com/spiceai/duckdb-rs.git", rev = "a2f4f443601f0fc2a2b1919705a9adf74ec493c2" }
-
-datafusion = { git = "https://github.com/spiceai/datafusion.git", rev = "37f0f144650db9e07a09c02fdbb69179438316be"}
-datafusion-expr =  { git = "https://github.com/spiceai/datafusion.git", rev = "37f0f144650db9e07a09c02fdbb69179438316be"}
-datafusion-physical-expr =  { git = "https://github.com/spiceai/datafusion.git", rev = "37f0f144650db9e07a09c02fdbb69179438316be"}
-datafusion-physical-plan =  { git = "https://github.com/spiceai/datafusion.git", rev = "37f0f144650db9e07a09c02fdbb69179438316be"}
-datafusion-proto =  { git = "https://github.com/spiceai/datafusion.git", rev = "37f0f144650db9e07a09c02fdbb69179438316be"}
->>>>>>> 3c387588
+required-features = ["sqlite", "odbc"]