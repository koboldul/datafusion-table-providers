[package]
name = "datafusion-table-providers"
version = "0.2.0"
readme = "README.md"
edition = "2021"
repository = "https://github.com/datafusion-contrib/datafusion-table-providers"
license = "Apache-2.0"
description = "Extend the capabilities of DataFusion to support additional data sources via implementations of the `TableProvider` trait."

[dependencies]
<<<<<<< HEAD
arrow = "53"
arrow-array = { version = "53", optional = true }
arrow-cast = { version = "53", optional = true }
arrow-flight = { version = "53", optional = true, features = ["flight-sql-experimental", "tls"] }
arrow-schema = { version = "53", optional = true, features = ["serde"] }
arrow-json = "53"
=======
arrow = "53.1.0"
arrow-array = { version = "53.1.0", optional = true }
arrow-cast = { version = "53.1.0", optional = true }
arrow-flight = { version = "53.1.0", optional = true, features = ["flight-sql-experimental", "tls"] }
arrow-schema = { version = "53.1.0", optional = true, features = ["serde"] }
arrow-json = "53.1.0"
>>>>>>> 55cfc676
async-stream = { version = "0.3.5", optional = true }
async-trait = "0.1.80"
num-bigint = "0.4.4"
bigdecimal = "0.4.5"
byteorder = "1.5.0"
chrono = "0.4.38"
datafusion = "42.0.0"
datafusion-expr = { version = "42.0.0", optional = true }
datafusion-physical-expr = { version = "42.0.0", optional = true }
datafusion-physical-plan = { version = "42.0.0", optional = true }
datafusion-proto = { version = "42.0.0", optional = true }
<<<<<<< HEAD
datafusion-federation = { version = "0.3.0", features = ["sql"] } 
duckdb = { version = "1.1.1", features = [
=======
datafusion-federation = { version = "0.3.0", features = ["sql"] }
duckdb = { version = "1", features = [
>>>>>>> 55cfc676
  "bundled",
  "r2d2",
  "vtab",
  "vtab-arrow",
  "appender-arrow",
], optional = true }
fallible-iterator = "0.3.0"
futures = "0.3.30"
mysql_async = { version = "0.34.1", features = ["native-tls-tls", "chrono"], optional = true }
<<<<<<< HEAD
prost = { version = "0.13.2", optional = true }
=======
>>>>>>> 55cfc676
r2d2 = { version = "0.8.10", optional = true }
rusqlite = { version = "0.31.0", optional = true }
sea-query = { version = "0.32.0-rc.1", features = [
  "backend-sqlite", 
  "backend-postgres", 
  "postgres-array", 
  "with-rust_decimal", 
  "with-bigdecimal", 
  "with-time", 
  "with-chrono"] }
secrecy = "0.8.0"
serde = { version = "1.0.209", optional = true }
serde_json = "1.0.124"
snafu = "0.8.3"
time = "0.3.36"
tokio = { version = "1.38.0", features = ["macros", "fs"] }
tokio-postgres = { version = "0.7.10", features = [
  "with-chrono-0_4", 
  "with-uuid-1", 
  "with-serde_json-1", 
  "with-geo-types-0_7"], optional = true }
tracing = "0.1.40"
uuid = { version = "1.9.1", optional = true }
postgres-native-tls = { version = "0.5.0", optional = true }
bb8 = { version = "0.8", optional = true }
bb8-postgres = { version = "0.8", optional = true }
native-tls = { version = "0.2.11", optional = true }
trust-dns-resolver = "0.23.2"
url = "2.5.1"
pem = { version = "3.0.4", optional = true }
tokio-rusqlite = { version = "0.5.1", optional = true }
<<<<<<< HEAD
tonic = { version = "0.12.2", optional = true }
=======
tonic = { version = "0.12", optional = true }
>>>>>>> 55cfc676
itertools = "0.13.0"
dyn-clone = { version = "1.0.17", optional = true }
geo-types = "0.7.13"
fundu = "2.0.1"

[dev-dependencies]
anyhow = "1.0.86"
bollard = "0.16.1"
rand = "0.8.5"
reqwest = "0.12.5"
secrecy = "0.8.0"
tracing-subscriber = { version = "0.3.18", features = ["env-filter"] }
test-log = { version = "0.2.16", features = ["trace"] }
rstest = "0.22.0"
geozero = { version = "0.13.0", features = ["with-wkb"] }
tokio-stream = { version = "0.1.15", features = ["net"] }
arrow-schema = "53.1.0"
prost = { version = "0.13"}

[features]
mysql = ["dep:mysql_async", "dep:async-stream"]
postgres = ["dep:tokio-postgres", "dep:uuid", "dep:postgres-native-tls", "dep:bb8", "dep:bb8-postgres", "dep:native-tls", "dep:pem", "dep:async-stream"]
sqlite = ["dep:rusqlite", "dep:tokio-rusqlite"]
duckdb = ["dep:duckdb", "dep:r2d2", "dep:uuid", "dep:dyn-clone", "dep:async-stream"]
flight = [
  "dep:arrow-array",
  "dep:arrow-cast",
  "dep:arrow-flight",
  "dep:arrow-schema",
  "dep:datafusion-expr",
  "dep:datafusion-physical-expr",
  "dep:datafusion-physical-plan",
  "dep:datafusion-proto",
  "dep:serde",
  "dep:tonic",
]
duckdb-federation = ["duckdb"]
sqlite-federation = ["sqlite"]
postgres-federation = ["postgres"]

<|MERGE_RESOLUTION|>--- conflicted
+++ resolved
@@ -8,21 +8,12 @@
 description = "Extend the capabilities of DataFusion to support additional data sources via implementations of the `TableProvider` trait."
 
 [dependencies]
-<<<<<<< HEAD
 arrow = "53"
 arrow-array = { version = "53", optional = true }
 arrow-cast = { version = "53", optional = true }
 arrow-flight = { version = "53", optional = true, features = ["flight-sql-experimental", "tls"] }
 arrow-schema = { version = "53", optional = true, features = ["serde"] }
 arrow-json = "53"
-=======
-arrow = "53.1.0"
-arrow-array = { version = "53.1.0", optional = true }
-arrow-cast = { version = "53.1.0", optional = true }
-arrow-flight = { version = "53.1.0", optional = true, features = ["flight-sql-experimental", "tls"] }
-arrow-schema = { version = "53.1.0", optional = true, features = ["serde"] }
-arrow-json = "53.1.0"
->>>>>>> 55cfc676
 async-stream = { version = "0.3.5", optional = true }
 async-trait = "0.1.80"
 num-bigint = "0.4.4"
@@ -34,13 +25,8 @@
 datafusion-physical-expr = { version = "42.0.0", optional = true }
 datafusion-physical-plan = { version = "42.0.0", optional = true }
 datafusion-proto = { version = "42.0.0", optional = true }
-<<<<<<< HEAD
 datafusion-federation = { version = "0.3.0", features = ["sql"] } 
 duckdb = { version = "1.1.1", features = [
-=======
-datafusion-federation = { version = "0.3.0", features = ["sql"] }
-duckdb = { version = "1", features = [
->>>>>>> 55cfc676
   "bundled",
   "r2d2",
   "vtab",
@@ -50,10 +36,7 @@
 fallible-iterator = "0.3.0"
 futures = "0.3.30"
 mysql_async = { version = "0.34.1", features = ["native-tls-tls", "chrono"], optional = true }
-<<<<<<< HEAD
 prost = { version = "0.13.2", optional = true }
-=======
->>>>>>> 55cfc676
 r2d2 = { version = "0.8.10", optional = true }
 rusqlite = { version = "0.31.0", optional = true }
 sea-query = { version = "0.32.0-rc.1", features = [
@@ -85,11 +68,7 @@
 url = "2.5.1"
 pem = { version = "3.0.4", optional = true }
 tokio-rusqlite = { version = "0.5.1", optional = true }
-<<<<<<< HEAD
 tonic = { version = "0.12.2", optional = true }
-=======
-tonic = { version = "0.12", optional = true }
->>>>>>> 55cfc676
 itertools = "0.13.0"
 dyn-clone = { version = "1.0.17", optional = true }
 geo-types = "0.7.13"
